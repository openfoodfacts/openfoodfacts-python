import requests

API_URL = "http://world.openfoodfacts.org/"


def fetch(path, json_file=True):
    """
    Fetch data at a given path assuming that target match a json file and is
    located on the OFF API.
    """
<<<<<<< HEAD
    if json_file:
        path = "%s%s.json" % (API_URL, path)
    else:
        path = "%s%s" % (API_URL, path)

    response = requests.get(path)
    return response.json()
=======
    response = requests.get("%s%s.json" % (API_URL, path))
    return response.json()

def get_ocr_json_url_for_an_image(first_three_digits, second_three_digits, third_three_digits,fourth_three_digits, image_name):
    """
    Get the URL of a JSON file given a barcode in 4 chunks of 3 digits and an image name (1, 2, 3, front_fr…)
    """
	try:
		image_ocr_json = "http://world.openfoodfacts.org/images/products/" + str(first_three_digits)+ "/" + str(second_three_digits)+ "/" + str(third_three_digits)+ "/" + str(fourth_three_digits)+ "/" + str(image_name) + ".json"
		return str(image_ocr_json)
	except IndexError:
		return None
>>>>>>> bc1b7010
<|MERGE_RESOLUTION|>--- conflicted
+++ resolved
@@ -8,16 +8,12 @@
     Fetch data at a given path assuming that target match a json file and is
     located on the OFF API.
     """
-<<<<<<< HEAD
     if json_file:
         path = "%s%s.json" % (API_URL, path)
     else:
         path = "%s%s" % (API_URL, path)
 
     response = requests.get(path)
-    return response.json()
-=======
-    response = requests.get("%s%s.json" % (API_URL, path))
     return response.json()
 
 def get_ocr_json_url_for_an_image(first_three_digits, second_three_digits, third_three_digits,fourth_three_digits, image_name):
@@ -28,5 +24,4 @@
 		image_ocr_json = "http://world.openfoodfacts.org/images/products/" + str(first_three_digits)+ "/" + str(second_three_digits)+ "/" + str(third_three_digits)+ "/" + str(fourth_three_digits)+ "/" + str(image_name) + ".json"
 		return str(image_ocr_json)
 	except IndexError:
-		return None
->>>>>>> bc1b7010
+		return None