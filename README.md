# Open Food Facts Python SDK

<div align="center">
  <img width="400" src="https://blog.openfoodfacts.org/wp-content/uploads/2022/05/EXE_LOGO_OFF_RVB_Plan-de-travail-1-copie-0-1-768x256.jpg" alt="Open Food Facts"/>
</div>

## Status

[![Project Status](https://opensource.box.com/badges/active.svg)](https://opensource.box.com/badges)
[![Build Status](https://travis-ci.org/openfoodfacts/openfoodfacts-python.svg?branch=master)](https://travis-ci.org/openfoodfacts/openfoodfacts-python)
[![codecov](https://codecov.io/gh/openfoodfacts/openfoodfacts-python/branch/master/graph/badge.svg)](https://codecov.io/gh/openfoodfacts/openfoodfacts-python)
[![Latest Version](https://img.shields.io/pypi/v/openfoodfacts.svg)](https://pypi.org/project/openfoodfacts)
[![License: MIT](https://img.shields.io/badge/License-MIT-blue.svg)](https://github.com/openfoodfacts/openfoodfacts-python/blob/master/LICENSE)

## Description

This is the official Python SDK for the [Open Food Facts](https://world.openfoodfacts.org/) project.
It provides a simple interface to the [Open Food Facts API](https://openfoodfacts.github.io/openfoodfacts-server/api/) and allows you to:

- Get information about a product
- Perform text search
- Create a new product or update an existing one

It also provides some helper functions to make it easier to work with Open Food Facts data and APIs, such as:

- getting translation of a taxonomized field in a given language
- downloading and iterating over the Open Food Facts data dump
- handling OCRs of Open Food Facts images generated by Google Cloud Vision

Please note that this SDK is still in beta and the API is subject to change. Make sure to pin the version in your requirements file.

## Installation

The easiest way to install the SDK is through pip:

    pip install openfoodfacts

or manually from source:

    git clone https://github.com/openfoodfacts/openfoodfacts-python
    cd openfoodfacts-python
    python setup.py install

## Examples

All the examples below assume that you have imported the SDK and instanciated the API object:

```python
import openfoodfacts

# User-Agent is mandatory
api = openfoodfacts.API(user_agent="MyAwesomeApp/1.0")
```

*Get information about a product*

```python
code = "3017620422003"
api.product.get(code, fields=["code", "product_name"])
# {'code': '3017620422003', 'product_name': 'Nutella'}
```

*Perform text search*

```python
api.product.text_search("mineral water")
# {"count": 3006628, "page": 1, "page_count": 20, "page_size": 20, "products": [{...}], "skip": 0}
```

*Create a new product or update an existing one*

```python
<<<<<<< HEAD
results = api.product.update(body)
```

with `body` the update body. It is a dictionary. It should contain 
the key "code" and its value, corresponding to the product that we
want to update. Example:
```body = {'code': '3850334341389', 'product_name': 'Mlinci'}```
=======
results = api.product.update({
    "code": CODE,
    "product_name_en": "blueberry jam",
    "ingredients_text_en": "blueberries, sugar, pectin, citric acid"
})
```

with `CODE` the product barcode. The rest of the body should be a dictionary of fields to create/update.
>>>>>>> 07f224ca

To see all possible capabilities, check out the [usage guide](https://openfoodfacts.github.io/openfoodfacts-python/usage/).

## Third party applications
If you use this SDK, feel free to open a PR to add your application in this list.

## Contributing

Any help is welcome, as long as you don't break the continuous integration.
Fork the repository and open a Pull Request directly on the "develop" branch.
A maintainer will review and integrate your changes.

Maintainers:

- [Anubhav Bhargava](https://github.com/Anubhav-Bhargava)
- [Frank Rousseau](https://github.com/frankrousseau)
- [Pierre Slamich](https://github.com/teolemon)
- [Raphaël](https://github.com/raphael0202)

Contributors:

- Agamit Sudo
- [Daniel Stolpe](https://github.com/numberpi)
- [Enioluwa Segun](https://github.com/enioluwas)
- [Nicolas Leger](https://github.com/nicolasleger)
- [Pablo Hinojosa](https://github.com/Pablohn26)
- [Andrea Stagi](https://github.com/astagi)
- [Benoît Prieur](https://github.com/benprieur)
- [Aadarsh A](https://github.com/aadarsh-ram)

## Copyright and License

    Copyright 2016-2022 Open Food Facts

The Open Food Facts Python SDK is licensed under the [MIT License](https://github.com/openfoodfacts/openfoodfacts-python/blob/develop/LICENSE).<|MERGE_RESOLUTION|>--- conflicted
+++ resolved
@@ -70,15 +70,6 @@
 *Create a new product or update an existing one*
 
 ```python
-<<<<<<< HEAD
-results = api.product.update(body)
-```
-
-with `body` the update body. It is a dictionary. It should contain 
-the key "code" and its value, corresponding to the product that we
-want to update. Example:
-```body = {'code': '3850334341389', 'product_name': 'Mlinci'}```
-=======
 results = api.product.update({
     "code": CODE,
     "product_name_en": "blueberry jam",
@@ -87,7 +78,6 @@
 ```
 
 with `CODE` the product barcode. The rest of the body should be a dictionary of fields to create/update.
->>>>>>> 07f224ca
 
 To see all possible capabilities, check out the [usage guide](https://openfoodfacts.github.io/openfoodfacts-python/usage/).
 
